///<reference path="lib/collections.ts"/>
///<reference path="lib/node.d.ts"/>

import arrays = collections.arrays;
import ICompareFunction = collections.ICompareFunction;
import IEqualsFunction = collections.IEqualsFunction;
import Set = collections.Set;
import Dictionary = collections.Dictionary;
import LinkedList = collections.LinkedList;

import compareToEquals = collections.compareToEquals;
import defaultCompare = collections.defaultCompare;
import defaultEquals = collections.defaultEquals;

/** Graph module
*
*  Types for generic A\* implementation.
*
*  *NB.* The only part of this module
*  that you should change is the `aStarSearch` function. Everything
*  else should be used as-is.
*/

/** An edge in a graph. */
class Edge<Node> {
  from: Node;
  to: Node;
  cost: number;
}

/** A directed graph. */
interface Graph<Node> {
  /** Computes the edges that leave from a node. */
  outgoingEdges(node: Node): Edge<Node>[];
  /** A function that compares nodes. */
  compareNodes: ICompareFunction<Node>;
}

/** Type that reports the result of a search. */
class SearchResult<Node> {
  /** The path (sequence of Nodes) found by the search algorithm. */
  path: Node[];
  /** The total cost of the path. */
  cost: number;
}

<<<<<<< HEAD


function biDirectionalSearch<Node>(
  graph: Graph<Node>,
  start: Node,
  goal: (n: Node) => boolean,
  heuristics: (n: Node) => number,
  timeout: number
): SearchResult<Node> {
  let result: SearchResult<Node> = {
    path: [start],
    cost: 0
  };
  // goalstate with guessing and checking PL
  // implement two A* from each side

  return null;
}


=======
class CostNode<Node> {
  node : Node;
  private gCost : number;
  private hCost : number;
  fCost : number;

  constructor(node : Node, gCost : number, hCost : number) {
    this.node = node;
    this.hCost = hCost;
    this.setGCost(gCost);
  }

  setGCost(gCost : number) {
    this.gCost = gCost;
    this.fCost = gCost + this.hCost;
  }
  getGCost() : number {
    return this.gCost;
  }

  toString() : string {
    return "" + this.node;
  }
}

>>>>>>> 608a8525
/**
 * Calculates the most optimal path from start to goal in the graph, using
 * provided heuristics.
 * @param  {Graph<Node>}     graph      the graph on which to perform A\* search
 * @param  {Node}            start      the initial node
 * @param  {Node => boolean} goal       a function that returns true when given
 *                  										a goal node, used to determine if the
 *                  										algorithm has reached the goal.
 * @param  {Node => number}  heuristics the heuristic function, used to estimate
 *                  										the cost of reaching the goal from a
 *                  										given Node.
 * @param  {number}          timeout    maximum time (in seconds) to spend
 *                                      performing A\* search
 * @return {SearchResult<Node>}         a search result, which contains the path
 *                                      from `start` to a node satisfying `goal`
 *                                      and the cost of this path
 */
function aStarSearch<Node>(
  graph: Graph<Node>,
  start: Node,
  goal: (n: Node) => boolean,
  heuristics: (n: Node) => number,
  timeout: number
): SearchResult<Node> {
  let result: SearchResult<Node> = {
    path: [start],
    cost: 0
  };

  let startTime: number = -Date.now();
  timeout *= 1000;

  // The set of closed nodes.
  let closedNodes: Set<Node> = new Set<Node>();
  // The nodes predecessor.
  let predecessors: Dictionary<CostNode<Node>, CostNode<Node>> = new Dictionary<CostNode<Node>, CostNode<Node>>();

  // Comparison of 2 Nodes, where they are never the same.
  let compareFValue: ICompareFunction<CostNode<Node>> = function(first, second) {
    let difference = first.fCost - second.fCost;
    if (difference != 0) {
      return difference;
    } else {
      return 1;
    }
  }

  let costNodesEqual = function(first : CostNode<Node> , second : CostNode<Node>) : boolean {
    if(graph.compareNodes(first.node,second.node) == 0) {
      return true;
    }
    return false;
  }

  // The set of open nodes.
  let openNodes: Heap<CostNode<Node>> =
    new Heap<CostNode<Node>>(compareFValue, costNodesEqual);

  // Add start to the set of open nodes, including setting its g-cost and predecessor.
  var startNode : CostNode<Node> = new CostNode<Node>(start, 0, 0);
  predecessors.setValue(startNode, startNode);
  openNodes.add(startNode);

  // Continues looking through the set of open nodes as long as theres any left.
  while (!openNodes.isEmpty()) {
    if (!((startTime + Date.now()) < timeout)) {
      // Throws an exception in case of timed out
      throw Error("Search Timed Out");
    }

    let currentNode : CostNode<Node> = openNodes.removeRoot();
    closedNodes.add(currentNode.node);

    // Optimal path found.
    if (goal(currentNode.node)) {
      result.cost = currentNode.getGCost();
      let path: LinkedList<Node> = new LinkedList<Node>();
      // Collects path nodes
      while (!path.contains(start)) {
        path.add(currentNode.node);
        currentNode = predecessors.getValue(currentNode);
      }
      // Sets result path.
      result.path = path.toArray().reverse();
      break;
    }

    // Goes through every neighbouring node.
    for (let edge of graph.outgoingEdges(currentNode.node)) {
      // console.log(currentNode);
      // console.log(edge.to);
      // console.log(graph.compareNodes(currentNode, edge.to));
      // if (costs.containsKey(edge.to)) {
      //   console.log(costs.containsKey(edge.to));
      // } else {
      //   console.log(costs.getValue(currentNode) + edge.cost);
      //   console.log(costs.getValue(edge.to));
      // }
      // console.log("edge.to: ");
      // console.log(edge.to);
      // console.log("closedNodes.contains(edge.to): " + closedNodes.contains(edge.to));
      // console.log("closedNodes: ");
      // closedNodes.forEach(node => {
      //   console.log(node);
      // });
      if (!closedNodes.contains(edge.to)) {
        // console.log("test!");
        // Found the currently most optimal path to the neighbour.
        var node : CostNode<Node> = openNodes.getElement(new CostNode<Node>(edge.to,0,0));
        if(node == null) {
          node = new CostNode<Node>(edge.to, currentNode.getGCost() + edge.cost, heuristics(edge.to));
          predecessors.setValue(node, currentNode);
          openNodes.add(node);
        } else if(currentNode.getGCost() + edge.cost < node.getGCost()) {
          predecessors.setValue(node, currentNode);
          node.setGCost(currentNode.getGCost() + edge.cost);
          openNodes.update(node);
        }
/*        if (!costs.containsKey(edge.to) || costs.getValue(currentNode)
          + edge.cost < costs.getValue(edge.to)) {
          // Sets the neighbours predecessor to the current Node.
          predecessors.setValue(edge.to, currentNode);

          // Sets the g-cost for the neighbour.
          costs.setValue(edge.to, costs.getValue(currentNode) + edge.cost);

          // Adds or updates the position in the heap.
          if (!openNodes.contains(edge.to)) {
            openNodes.add(edge.to);
          } else {
            openNodes.update(edge.to);
          }
        }*/
      }
    }
  }

  return result;
}

/**
 * Modified Heap datastructure used to represent the open set of nodes.
 */
class Heap<T> {
  private data: T[] = [];
  private compare: ICompareFunction<T>;
  private equals: IEqualsFunction<T>;
  
  /**
   * Constructs a new Heap.
   * @param  {ICompareFunction<T>} compareFunction a function that compares two
   *                                               nodes of the heap
   * @param  {IEqualsFunction<T>}  equalsFunction  a function indicating whether
   *                                               two nodes are equal
   */
  constructor (
    compareFunction?: ICompareFunction<T>,
    equalsFunction?: IEqualsFunction<T>
  ) {
    this.compare = compareFunction || defaultCompare;
    this.equals = equalsFunction || defaultEquals;
  }

  /**
   * Returns the index of the given node's left child.
   * @param  {number} nodeIndex the index of the node
   * @return {number}           the index of its left child
   */
  private leftChildIndex(nodeIndex: number): number {
    return (2 * nodeIndex) + 1;
  }

  /**
   * Returns the index of the given node's right child.
   * @param  {number} nodeIndex the index of the node
   * @return {number}           the index of its right child
   */
  private rightChildIndex(nodeIndex: number): number {
    return (2 * nodeIndex) + 2;
  }

  /**
   * Returns the index of the given node's parent.
   * @param  {number} nodeIndex the index of a node
   * @return {number}           the index of its parent
   */
  private parentIndex(nodeIndex: number): number {
    return Math.floor((nodeIndex - 1) / 2);
  }

  /**
   * Returns the index of the smallest child node.
   * @param  {number} leftChild  the left child
   * @param  {number} rightChild the right child
   * @return {number}            the smallest child node index
   */
  private minIndex(leftChild: number, rightChild: number): number {
    if (rightChild >= this.data.length) {
      if (leftChild >= this.data.length) {
        return -1;
      } else {
        return leftChild;
      }
    } else {
      if (this.compare(this.data[leftChild], this.data[rightChild]) <= 0) {
        return leftChild;
      } else {
        return rightChild;
      }
    }
  }

  /**
   * Sifts the given node upwards.
   * @param {number} index the index of a node
   */
  private siftUp(index: number): void {
    let parent = this.parentIndex(index);
    while (index > 0 && this.compare(this.data[parent], this.data[index]) > 0) {
      arrays.swap(this.data, parent, index);
      index = parent;
      parent = this.parentIndex(index);
    }
  }

  /**
   * Sifts the given node downwards.
   * @param {number} nodeIndex the index of a node
   */
  private siftDown(nodeIndex: number): void {
    let min = this.minIndex(this.leftChildIndex(nodeIndex),
      this.rightChildIndex(nodeIndex));
    while (min >= 0 && this.compare(this.data[nodeIndex], this.data[min]) > 0) {
      arrays.swap(this.data, min, nodeIndex);
      nodeIndex = min;
      min = this.minIndex(this.leftChildIndex(nodeIndex),
        this.rightChildIndex(nodeIndex));
    }
  }

  /**
   * Updates the position of a given element in the heap.
   * @param {T} element the element to update
   */
  update(element: T): void {
    this.siftUp(this.data.indexOf(element));
  }

  /**
   * Adds the given element to the heap and sifts it upwards.
   * @param  {T}       element the element to add
   * @return {boolean}         true
   */
  add(element: T): boolean {
    this.data.push(element);
    this.siftUp(this.data.length - 1);
    return true;
  }

  /**
   * Removes and returns the heaps root element.
   * @return {T} the root element
   */
  removeRoot(): T {
    if (this.data.length > 0) {
      let obj = this.data[0];
      this.data[0] = this.data[this.data.length - 1];
      this.data.splice(this.data.length - 1, 1);
      if (this.data.length > 0) {
        this.siftDown(0);
      }

      return obj;
    }
    return undefined;
  }

  /**
   * Indicates whether the given element is in the heap.
   * @param  {T}       element the element
   * @return {boolean}         true if the element is in the heap, false
   *                           otherwise
   */
  getElement(element: T): T {
    for(var e of this.data) {
      if(this.equals(element,e)) {
        return e;
      }
    }
    return null;
  }

  /**
   * Indicates whether the heap is empty.
   * @return {boolean} true if the heap is empty, false otherwise
   */
  isEmpty(): boolean {
    return this.data.length <= 0;
  }
}<|MERGE_RESOLUTION|>--- conflicted
+++ resolved
@@ -43,8 +43,6 @@
   /** The total cost of the path. */
   cost: number;
 }
-
-<<<<<<< HEAD
 
 
 function biDirectionalSearch<Node>(
@@ -65,7 +63,6 @@
 }
 
 
-=======
 class CostNode<Node> {
   node : Node;
   private gCost : number;
@@ -91,7 +88,6 @@
   }
 }
 
->>>>>>> 608a8525
 /**
  * Calculates the most optimal path from start to goal in the graph, using
  * provided heuristics.
@@ -239,7 +235,7 @@
   private data: T[] = [];
   private compare: ICompareFunction<T>;
   private equals: IEqualsFunction<T>;
-  
+
   /**
    * Constructs a new Heap.
    * @param  {ICompareFunction<T>} compareFunction a function that compares two
